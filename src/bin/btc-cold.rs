// Descriptor wallet library extending bitcoin & miniscript functionality
// by LNP/BP Association (https://lnp-bp.org)
// Written in 2020-2022 by
//     Dr. Maxim Orlovsky <orlovsky@lnp-bp.org>
//
// To the extent possible under law, the author(s) have dedicated all
// copyright and related and neighboring rights to this software to
// the public domain worldwide. This software is distributed without
// any warranty.
//
// You should have received a copy of the Apache-2.0 License
// along with this software.
// If not, see <https://opensource.org/licenses/Apache-2.0>.

#[macro_use]
extern crate clap;
#[macro_use]
extern crate amplify;

extern crate miniscript_crate as miniscript;
extern crate strict_encoding_crate as strict_encoding;

use std::collections::{BTreeMap, BTreeSet};
use std::convert::Infallible;
use std::fmt::{Debug, Display, Formatter, Write};
use std::io::{stdin, stdout, BufRead, BufReader, Write as IoWrite};
use std::num::ParseIntError;
use std::path::{Path, PathBuf};
use std::str::FromStr;
use std::{fmt, fs, io};

use amplify::hex::ToHex;
use amplify::{IoError, Wrapper};
use bitcoin::psbt::serialize::Serialize;
use bitcoin::psbt::PartiallySignedTransaction;
use bitcoin::secp256k1::Secp256k1;
use bitcoin::util::address;
use bitcoin::util::bip32::{ChildNumber, ExtendedPubKey};
use bitcoin::{consensus, Address, Network};
use bitcoin_blockchain::locks::LockTime;
use bitcoin_hd::DeriveError;
use bitcoin_onchain::UtxoResolverError;
use bitcoin_scripts::taproot::DfsPath;
use bitcoin_scripts::PubkeyScript;
use clap::Parser;
use colored::Colorize;
use descriptors::derive::Descriptor;
use electrum_client as electrum;
use electrum_client::ElectrumApi;
use miniscript::psbt::PsbtExt;
use miniscript::{MiniscriptKey, TranslatePk};
use miniscript_crate::Translator;
use psbt::serialize::Deserialize;
use psbt::{construct, ProprietaryKeyDescriptor, ProprietaryKeyError, ProprietaryKeyLocation};
use slip132::{
    DefaultResolver, FromSlip132, KeyApplication, KeyVersion, ToSlip132, VersionResolver,
};
use strict_encoding::{StrictDecode, StrictEncode};
use wallet::descriptors::InputDescriptor;
use wallet::hd::{DerivationAccount, SegmentIndexes, UnhardenedIndex};
use wallet::onchain::ResolveDescriptor;
use wallet::psbt::{Psbt, PsbtParseError};

/// Command-line arguments
#[derive(Parser)]
#[derive(Clone, Eq, PartialEq, Debug)]
#[clap(
    author,
    version,
    name = "btc-cold",
    about = "Command-line file-based bitcoin descriptor read-only wallet"
)]
pub struct Args {
    /// Command to execute
    #[clap(subcommand)]
    pub command: Command,

    /// Electrum server to use.
    ///
    /// Used only by `check`, `history`, `construct` and some forms of
    /// `extract` command
    #[clap(short, long, global = true, default_value("electrum.blockstream.info"))]
    pub electrum_server: String,

    /// Customize electrum server port number. By default the wallet will use
    /// port matching the selected network.
    #[clap(short = 'p', global = true)]
    pub electrum_port: Option<u16>,

    /// Use Bitcoin Core descriptor representation.
    #[clap(long = "bitcoin-core-fmt", global = true)]
    pub bitcoin_core_fmt: bool,
    /*
    /// Bitcoin Core backend to use. If used, overrides `electrum_server`,
    /// which becomes unused.
    ///
    /// Used only by `check`, `history`, `construct` and some forms of
    /// `extract` command
    #[clap(long, global = true, conflicts_with = "electrum-server")]
    pub bitcoin_core: Option<String>,
     */
}

/// Wallet command to execute
#[allow(clippy::large_enum_variant)]
#[derive(Subcommand)]
#[derive(Clone, Eq, PartialEq, Debug)]
pub enum Command {
    /// Create new wallet defined with a given output descriptor
    Create {
        /// File containing named tracking account definitions, one per line.
        ///
        /// Account name must go first and should be separated by a whitespace
        /// from tracking account descriptor.
        #[clap(long)]
        account_file: Option<PathBuf>,

        /// Wallet output descriptor text file. Can use explicit or named
        /// tracking accounts; in the second case please provide
        /// `--account-file` parameter.
        ///
        /// Descriptor can use taproot and miniscript.
        descriptor_file: PathBuf,

        /// File to save descriptor info
        output_file: PathBuf,
    },

    /// Read UTXO set from a provided Electrum server for a given descriptor
    /// wallet file
    Check {
        /// Path to the read-only wallet file generated with `create` command
        wallet_file: PathBuf,

        /// Minimum number of addresses to look ahead
        #[clap(short = 'n', long, default_value = "20")]
        look_ahead: u16,

        /// Number of addresses to skip
        #[clap(short, long, default_value = "0")]
        skip: u16,

        /// Show addresses using regtest prefix. Works only for testnet-based
        /// wallet descriptors.
        #[clap(long = "regtest")]
        regtest: bool,
    },

    /// Read history of operations with descriptor controlled outputs from
    /// bitcoin blockchain for a given wallet file
    History {
        /// Path to the read-only wallet file generated with `create` command
        wallet_file: PathBuf,
    },

    /// List addresses corresponding to the given descriptor wallet
    Address {
        /// Path to the read-only wallet file generated with `create` command
        wallet_file: PathBuf,

        /// Number of addresses to list
        #[clap(short = 'n', long, default_value = "20")]
        count: u16,

        /// Number of addresses to skip
        #[clap(short, long, default_value = "0")]
        skip: u16,

        /// Whether or not to show change addresses
        #[clap(short = 'c', long = "change")]
        show_change: bool,

        /// Display address using regtest prefix. Works only for testnet-based
        /// descriptors.
        #[clap(long = "regtest")]
        regtest: bool,
    },

    /// Construct new PSBT.
    ///
    /// Checks that given UTXOs belong to the specified wallet descriptor.
    ///
    /// Automatically adds change address generated according to the
    /// descriptor rules.
    ///
    /// Command limitations: UTXO must all be recognizable by the provided
    /// wallet output descriptor and belong to the same wallet.
    Construct {
        /// `nLockTime` for the transaction
        #[clap(short, long, default_value = "none")]
        locktime: LockTime,

        /// Path to the read-only wallet file generated with `create` command
        wallet_file: PathBuf,

        /// List of input descriptors, specifying public keys used in
        /// generating provided UTXOs from the account data.
        #[clap(
            short,
            long = "input",
            required = true,
            long_help = "\
List of input descriptors, specifying public keys used in generating provided
UTXOs from the account data. Input descriptors are matched to UTXOs in
automatic manner.

Input descriptor format:

`txid:vout deriv-terminal [fingerprint:tweak] [rbf|height|time] [sighashtype]`

In the simplest forms, input descriptors are just UTXO outpuint and derivation
terminal info used to create public key corresponding to the output descriptor.
Input descriptors may optionally provide information on public key P2C tweak
which has to be applied in order to produce valid address and signature;
this tweak can be provided as a hex value following fingerprint of the tweaked
key account and `:` sign. The sequence number defaults to `0xFFFFFFFF`; custom
sequence numbers may be specified via sequence number modifiers (see below).
If the input should use `SIGHASH_TYPE` other than `SIGHASH_ALL` they may be
specified at the end of input descriptor.

Sequence number representations:
- `rbf(SEQ)`: use replace-by-fee opt-in for this input;
- `height(NO)`: allow the transaction to be mined with sequence lock
  set to `NO` blocks (required for miniscript `older` satisfaction);
- `time(NO)`: allow the transaction to be mined if it is older then
  the provided number `NO` of 5-minute intervals (required for miniscript 
  `after` satisfaction).

SIGHASH_TYPE representations:
- `ALL` (default)
- `SINGLE`
- `NONE`
- `ALL|ANYONECANPAY`
- `NONE|ANYONECANPAY`
- `SINGLE|ANYONECANPAY`
"
        )]
        inputs: Vec<InputDescriptor>,

        /// Addresses and amounts, separated by colon. Amounts are always in
        /// satoshis.
        ///
        /// Example:
        /// "bc1qtkr96rhavl4z4ftxa4mewlvmgd8dnp6pe9nuht:1645621")
        #[clap(short, long = "output")]
        outputs: Vec<AddressAmount>,

        /// Derivation index for change address
        #[clap(short, long, default_value = "0")]
        change_index: UnhardenedIndex,

        /// Allows adding different forms of commitments to the change output,
        /// if it is present.
        #[clap(long)]
        allow_tapret_path: Option<DfsPath>,

        /// Additional proprietary keys which will be added to the constructed
        /// PSBT.
        #[clap(short = 'k', long = "proprietary-key")]
        proprietary_keys: Vec<ProprietaryKeyDescriptor>,

        /// Destination file to save constructed PSBT
        psbt_file: PathBuf,

        /// Total fee to pay to the miners, in satoshis.
        ///
        /// The fee is used in change calculation; the change address is
        /// added automatically.
        fee: u64,
    },

    /// Try to finalize PSBT
    Finalize {
        /// Destination file to save binary transaction. If no file is given
        /// the transaction is print to the screen in hex form.
        #[clap(short = 'o', long = "output")]
        tx_file: Option<PathBuf>,

        /// Publish the transaction to the network; optional argument allows
        /// to specify some custom network (testnet, for instance).
        #[clap(long)]
        publish: Option<Option<Network>>,

        /// File containing fully-signed PSBT
        psbt_file: PathBuf,
    },

    /// Get info about extended public key data
    Info {
        /// Base58-encoded extended public key
        data: String,
    },

    /// Inspect PSBT or transaction file in binary format. If the file is not
    /// provided it will read user input as a Base-58 encoded string.
    Inspect {
        /// File containing binary PSBT or transaction data to inspect
        file: Option<PathBuf>,
    },

    /// Converts binary PSBT file into a Base58 representation printed to STDIN.
    Convert { file: PathBuf },
}

impl Args {
    fn electrum_client(&self, network: Network) -> Result<electrum::Client, electrum::Error> {
        let electrum_url = format!(
            "{}:{}",
            self.electrum_server,
            self.electrum_port
                .unwrap_or_else(|| default_electrum_port(network))
        );
        eprintln!(
            "Connecting to network {} using {}",
            network.to_string().yellow(),
            electrum_url.yellow()
        );
        electrum::Client::new(&electrum_url)
    }

    pub fn exec(&self) -> Result<(), Error> {
        match &self.command {
            Command::Inspect { file } => self.inspect(file.as_ref()),
            Command::Create {
                account_file,
                descriptor_file,
                output_file,
            } => Self::create(descriptor_file, output_file, account_file.as_deref()),
            Command::Check {
                wallet_file,
                look_ahead,
                skip,
                regtest,
            } => self.check(wallet_file, *look_ahead, *skip, *regtest),
            Command::History { .. } => self.history(),
            Command::Address {
                wallet_file,
                count,
                skip,
                show_change,
                regtest,
            } => self.address(wallet_file, *count, *skip, *show_change, *regtest),
            Command::Construct {
                locktime,
                wallet_file,
                inputs,
                outputs,
                change_index,
                proprietary_keys,
                allow_tapret_path,
                psbt_file,
                fee,
            } => self.construct(
                wallet_file,
                *locktime,
                inputs,
                outputs,
                *change_index,
                allow_tapret_path.as_ref(),
                proprietary_keys,
                *fee,
                psbt_file,
            ),
            Command::Finalize {
                psbt_file,
                tx_file,
                publish,
            } => self.finalize(
                psbt_file,
                tx_file.as_ref(),
                publish
                    .as_ref()
                    .copied()
                    .map(|n| n.unwrap_or(Network::Bitcoin)),
            ),
            Command::Info { data } => self.info(data.as_str()),
            Command::Convert { file } => self.convert(file),
        }
    }

    fn create(
        descriptor_file: &Path,
        path: &Path,
        account_file: Option<&Path>,
    ) -> Result<(), Error> {
        pub struct DerivationRefTranslator<'a> {
            account_file: Option<&'a Path>,
            accounts: &'a AccountIndex,
        }

        impl<'a> Translator<DerivationRef, DerivationAccount, Error> for DerivationRefTranslator<'a> {
            fn pk(&mut self, pk: &DerivationRef) -> Result<DerivationAccount, Error> {
                match pk {
                    DerivationRef::NamedAccount(_) if self.account_file.is_none() => {
                        Err(Error::AccountsFileRequired)
                    }
                    DerivationRef::NamedAccount(name) => self
                        .accounts
                        .get(name.as_str())
                        .cloned()
                        .ok_or_else(|| Error::UnknownNamedAccount(name.clone())),
                    DerivationRef::TrackingAccount(account) => Ok(account.clone()),
                }
            }

            miniscript::translate_hash_fail!(DerivationRef, DerivationAccount, Error);
        }

        let accounts = account_file
            .and_then(AccountIndex::read_file)
            .unwrap_or_default();

        let descriptor_str =
            fs::read_to_string(descriptor_file)?.replace(['\n', '\r', ' ', '\t'], "");
        println!(
            "Creating wallet for descriptor:\n{}",
            descriptor_str.bright_white()
        );
        let descriptor = miniscript::Descriptor::<DerivationRef>::from_str(&descriptor_str)?;
        let descriptor = descriptor.translate_pk(&mut DerivationRefTranslator {
            account_file,
            accounts: &accounts,
        })?;

        let file = fs::File::create(path)?;
        descriptor.strict_encode(file)?;

        println!(
            "{} in `{}`\n",
            "Wallet created".bright_green(),
            path.display()
        );

        Ok(())
    }

    fn address(
        &self,
        path: &Path,
        count: u16,
        skip: u16,
        show_change: bool,
        regtest: bool,
    ) -> Result<(), Error> {
        let secp = Secp256k1::new();

        let file = fs::File::open(path)?;
        let descriptor: miniscript::Descriptor<DerivationAccount> =
            miniscript::Descriptor::strict_decode(file)?;

        let network = match (
            DescrTrait::<bitcoin::PublicKey>::network(&descriptor).expect("Network not found"),
            regtest,
        ) {
            (network, false) => Ok(network),
            (Network::Testnet | Network::Signet | Network::Regtest, true) => Ok(Network::Regtest),
            (_, true) => Err(DeriveError::InconsistentKeyNetwork),
        }?;

        println!(
            "{}\n{}\n",
            "\nWallet descriptor:".bright_white(),
            descriptor.to_string_std(self.bitcoin_core_fmt)
        );

        if descriptor.derive_pattern_len()? != 2 {
            return Err(Error::DescriptorDerivePattern);
        }
        for index in skip..(skip + count) {
<<<<<<< HEAD
            let address = descriptor.address(&secp, [
                UnhardenedIndex::from(u8::from(show_change)),
=======
            let script = DescrTrait::<bitcoin::PublicKey>::script_pubkey(&descriptor, &secp, &[
                UnhardenedIndex::from(if show_change { 1u8 } else { 0u8 }),
>>>>>>> 05702f37
                UnhardenedIndex::from(index),
            ])?;
            let address = Address::from_script(&script, network)
                .expect("Incorrect scriptPubkey to represents address");
            println!("{:>6} {}", format!("#{}", index).dimmed(), address);
        }

        println!();

        Ok(())
    }

    fn check(&self, path: &Path, batch_size: u16, skip: u16, regtest: bool) -> Result<(), Error> {
        let secp = Secp256k1::new();

        let file = fs::File::open(path)?;
<<<<<<< HEAD
        let descriptor: miniscript::Descriptor<DerivationAccount> =
            miniscript::Descriptor::strict_decode(file)?;

        let network = descriptor.network()?;
=======
        let descriptor: Descriptor<DerivationAccount> = Descriptor::strict_decode(file)?;
        let network = match (
            DescrTrait::<bitcoin::PublicKey>::network(&descriptor).expect("Network not found"),
            regtest,
        ) {
            (network, false) => Ok(network),
            (Network::Testnet | Network::Signet | Network::Regtest, true) => Ok(Network::Regtest),
            (_, true) => Err(DeriveError::InconsistentKeyNetwork),
        }?;
>>>>>>> 05702f37
        let client = self.electrum_client(network)?;

        println!(
            "{}\n{}\n",
            "\nWallet descriptor:".bright_white(),
            descriptor.to_string_std(self.bitcoin_core_fmt)
        );

        let mut total = 0u64;
        let mut single_pat = [UnhardenedIndex::zero(); 1];
        let mut double_pat = [UnhardenedIndex::zero(); 2];
        let derive_pattern = match descriptor.derive_pattern_len()? {
            1 => single_pat.as_mut_slice(),
            2 => double_pat.as_mut_slice(),
            _ => return Err(Error::DescriptorDerivePattern),
        };
        for case in 0u8..(derive_pattern.len() as u8) {
            let mut offset = skip;
            let mut last_count = 1usize;
            if derive_pattern.len() > 1 {
                if let Some(idx) = derive_pattern.first_mut() {
                    *idx = UnhardenedIndex::from(case)
                }
            }
            loop {
                eprint!("Batch {}/{}..{}", case, offset, offset + batch_size);

                let mut addr_total = 0u64;
                let mut count = 0usize;
                eprint!(" ... ");
                for (index, (script, utxo_set)) in client.resolve_descriptor_utxo(
                    &secp,
                    &descriptor,
                    [UnhardenedIndex::from(case)],
                    UnhardenedIndex::from(offset),
                    batch_size as u32,
                )? {
                    if utxo_set.is_empty() {
                        continue;
                    }
                    count += utxo_set.len();

                    let derive_term = format!("{}/{}", case, index);
                    if let Ok(address) = Address::from_script(&script, network) {
                        println!(
                            "\n  {} address {}:",
                            derive_term.bright_white(),
                            address.to_string().bright_white(),
                        );
                    } else {
                        println!(
                            "\n  {} no-address script {}:",
                            derive_term.bright_white(),
                            script
                        );
                    }

                    for utxo in utxo_set {
                        println!(
                            "{:>10} @ {} - {}",
                            utxo.amount().to_string().bright_yellow(),
                            utxo.outpoint(),
                            utxo.mined()
                        );
                        addr_total += utxo.amount().to_sat();
                    }
                }

                offset += batch_size;
                total += addr_total;

                if count == 0 {
                    eprintln!("empty");
                }
                if last_count == 0 && count == 0 {
                    break;
                }
                last_count = count;
            }
        }

        println!(
            "Total {} sats\n",
            total.to_string().bright_yellow().underline()
        );

        Ok(())
    }

    fn history(&self) -> Result<(), Error> { todo!() }

    fn info(&self, data: &str) -> Result<(), Error> {
        let xpub = ExtendedPubKey::from_slip132_str(data)?;
        println!();
        println!("{:-13} {}", "Fingerprint:", xpub.fingerprint());
        println!("{:-13} {}", "Identifier:", xpub.identifier());
        println!("{:-13} {}", "Network:", xpub.network);
        println!("{:-13} {}", "Public key:", xpub.public_key);
        println!("{:-13} {}", "Chain code:", xpub.chain_code);
        match KeyVersion::from_xkey_str(data) {
            Ok(ver) => {
                if let Some(application) = DefaultResolver::application(&ver) {
                    println!("{:-13} {}", "Application:", application);
                }
                if let Some(derivation_path) = DefaultResolver::derivation_path(&ver, None) {
                    println!("{:-13} {}", "Derivation:", derivation_path);
                } else if let Some(derivation_path) =
                    DefaultResolver::derivation_path(&ver, Some(ChildNumber::Hardened { index: 0 }))
                {
                    println!("{:-13} {}  # (account 0)", "Derivation:", derivation_path);
                }
            }
            Err(err) => eprintln!(
                "{:-13} {} {}",
                "Application:",
                "unable to read SLIP-132 information.".bright_red(),
                err
            ),
        }
        println!("{:-13} {}", "Depth:", xpub.depth);
        println!("{:-13} {:#}", "Child number:", xpub.child_number);
        println!("Variants:");
        for network in [bitcoin::Network::Bitcoin, bitcoin::Network::Testnet] {
            for app in KeyApplication::ALL {
                println!("  - {}", xpub.to_slip132_string(app, network));
            }
        }
        println!();

        Ok(())
    }

    #[allow(clippy::too_many_arguments)]
    fn construct(
        &self,
        wallet_path: &Path,
        lock_time: LockTime,
        inputs: &[InputDescriptor],
        outputs: &[AddressAmount],
        change_index: UnhardenedIndex,
        allow_tapret_path: Option<&DfsPath>,
        proprietary_keys: &[ProprietaryKeyDescriptor],
        fee: u64,
        psbt_path: &Path,
    ) -> Result<(), Error> {
        let file = fs::File::open(wallet_path)?;
        let descriptor: miniscript::Descriptor<DerivationAccount> =
            miniscript::Descriptor::strict_decode(file)?;
        let network = descriptor.network()?;
        let electrum_url = format!(
            "{}:{}",
            self.electrum_server,
            self.electrum_port
                .unwrap_or_else(|| default_electrum_port(network))
        );
        let client = electrum::Client::new(&electrum_url)?;

        println!(
            "{}\n{}\n",
            "\nWallet descriptor:".bright_white(),
            descriptor
        );

        if !matches!(descriptor, miniscript::Descriptor::Tr(_)) && allow_tapret_path.is_some() {
            return Err(Error::TapretRequiresTaproot);
        }

        eprint!(
            "Re-scanning network {} using {} ... ",
            network.to_string().yellow(),
            electrum_url.yellow()
        );

        let txid_set: BTreeSet<_> = inputs.iter().map(|input| input.outpoint.txid).collect();
        let tx_map = client
            .batch_transaction_get(&txid_set)?
            .into_iter()
            .map(|tx| (tx.txid(), tx))
            .collect::<BTreeMap<_, _>>();

        eprintln!("{}", "done\n".green());

        let outputs = outputs
            .iter()
            .map(|a| {
                (
                    PubkeyScript::from_inner(a.address.script_pubkey()),
                    a.amount,
                )
            })
            .collect::<Vec<_>>();

        let mut psbt = Psbt::construct(
            &descriptor,
            inputs,
            &outputs,
            change_index,
            fee,
            allow_tapret_path,
            &tx_map,
        )?;
        psbt.fallback_locktime = Some(lock_time);

        for key in proprietary_keys {
            match key.location {
                ProprietaryKeyLocation::Input(pos) if pos as usize >= psbt.inputs.len() => {
                    return Err(ProprietaryKeyError::InputOutOfRange(pos, psbt.inputs.len()).into())
                }
                ProprietaryKeyLocation::Output(pos) if pos as usize >= psbt.outputs.len() => {
                    return Err(
                        ProprietaryKeyError::OutputOutOfRange(pos, psbt.inputs.len()).into(),
                    )
                }
                ProprietaryKeyLocation::Global => {
                    psbt.proprietary
                        .insert(key.into(), key.value.as_ref().cloned().unwrap_or_default());
                }
                ProprietaryKeyLocation::Input(pos) => {
                    psbt.inputs[pos as usize]
                        .proprietary
                        .insert(key.into(), key.value.as_ref().cloned().unwrap_or_default());
                }
                ProprietaryKeyLocation::Output(pos) => {
                    psbt.outputs[pos as usize]
                        .proprietary
                        .insert(key.into(), key.value.as_ref().cloned().unwrap_or_default());
                }
            }
        }

        fs::write(psbt_path, &psbt.serialize())?;

        println!("{} {}\n", "PSBT:".bright_white(), psbt);

        Ok(())
    }

    fn finalize(
        &self,
        psbt_path: &Path,
        tx_path: Option<&PathBuf>,
        publish: Option<Network>,
    ) -> Result<(), Error> {
        let secp = Secp256k1::new();

        let data = fs::read(psbt_path)?;
        let mut psbt = consensus::encode::deserialize::<PartiallySignedTransaction>(&data)?;

        psbt.finalize_mut(&secp).map_err(VecDisplay::from)?;

        let tx = psbt.extract_tx();

        if let Some(tx_path) = tx_path {
            let file = fs::File::create(tx_path)?;
            tx.strict_encode(file)?;
        } else {
            println!(
                "{}\n",
                tx.strict_serialize()
                    .expect("memory encoders does not error")
                    .to_hex()
            );
        }

        if let Some(network) = publish {
            let client = self.electrum_client(network)?;
            client.transaction_broadcast(&tx)?;
            eprintln!(
                "{} {} {}\n",
                "Transaction".bright_yellow(),
                tx.txid().to_string().yellow(),
                "published".bright_yellow()
            );
        }

        Ok(())
    }

    fn inspect(&self, path: Option<&PathBuf>) -> Result<(), Error> {
        let psbt = if let Some(path) = path {
            let data = fs::read(path)?;
            Psbt::deserialize(&data)?
        } else {
            eprint!("Type in Base58 encoded PSBT and press enter: ");
            stdout().flush()?;
            let stdin = stdin();
            let psbt58 = stdin.lock().lines().next().expect("no PSBT data")?;
            Psbt::from_str(psbt58.trim())?
        };
        println!("\n{}", serde_yaml::to_string(&psbt)?);
        Ok(())
    }

    fn convert(&self, path: &Path) -> Result<(), Error> {
        let data = fs::read(path)?;
        let psbt = Psbt::deserialize(&data)?;
        println!("\n{}\n", psbt);
        Ok(())
    }
}

fn default_electrum_port(network: Network) -> u16 {
    match network {
        Network::Bitcoin => 50001,
        Network::Testnet => 60001,
        Network::Signet | Network::Regtest => 60601,
    }
}

#[derive(Clone, PartialEq, Eq, Debug, Display, From)]
#[display(doc_comments)]
pub enum ParseError {
    /// invalid format for output amount; it must be `address:amount` string
    InvalidFormat,

    /// invalid address
    #[from]
    InvalidAddress(address::Error),

    /// invalid amount
    #[from]
    InvalidAmount(ParseIntError),
}

impl std::error::Error for ParseError {
    fn source(&self) -> Option<&(dyn std::error::Error + 'static)> {
        match self {
            ParseError::InvalidFormat => None,
            ParseError::InvalidAddress(err) => Some(err),
            ParseError::InvalidAmount(err) => Some(err),
        }
    }
}

#[derive(Clone, PartialEq, Eq, Hash, Debug, Display)]
#[display("{address}:{amount}", alt = "{address:#}:{amount:#}")]
pub struct AddressAmount {
    pub address: Address,
    pub amount: u64,
}

impl FromStr for AddressAmount {
    type Err = ParseError;

    fn from_str(s: &str) -> Result<Self, Self::Err> {
        let mut split = s.split(':');
        match (split.next(), split.next(), split.next()) {
            (Some(addr), Some(val), None) => Ok(AddressAmount {
                address: addr.parse()?,
                amount: val.parse()?,
            }),
            _ => Err(ParseError::InvalidFormat),
        }
    }
}

#[derive(Clone, Ord, PartialOrd, Eq, PartialEq, Hash, Debug, Display, From)]
#[display(inner)]
#[allow(clippy::large_enum_variant)]
pub enum DerivationRef {
    #[from]
    TrackingAccount(DerivationAccount),
    #[from]
    NamedAccount(String),
}

pub type AccountIndex = BTreeMap<String, DerivationAccount>;

impl FromStr for DerivationRef {
    type Err = bitcoin_hd::account::ParseError;

    fn from_str(s: &str) -> Result<Self, Self::Err> {
        Ok(if s.contains(['[', '{', '/', '*']) {
            DerivationRef::TrackingAccount(DerivationAccount::from_str(s)?)
        } else {
            DerivationRef::NamedAccount(s.to_owned())
        })
    }
}

impl MiniscriptKey for DerivationRef {
    type Sha256 = Self;
    type Hash256 = Self;
    type Ripemd160 = Self;
    type Hash160 = Self;
}

trait ReadAccounts {
    fn read_file(path: impl AsRef<Path>) -> Option<Self>
    where
        Self: Sized;
}

impl ReadAccounts for AccountIndex {
    fn read_file(path: impl AsRef<Path>) -> Option<Self> {
        let path = path.as_ref();

        let file = fs::File::open(path)
            .map_err(|err| {
                eprintln!(
                    "{} opening accounts file `{}`: {}",
                    "Error".bright_red(),
                    path.display(),
                    err
                )
            })
            .ok()?;

        let reader = BufReader::new(file);

        let index = reader
            .lines()
            .enumerate()
            .filter_map(|(index, line)| match line {
                Err(err) => {
                    eprintln!(
                        "{} in `{}` line #{}: {}",
                        "Error".bright_red(),
                        path.display(),
                        index + 1,
                        err
                    );
                    None
                }
                Ok(line) => {
                    let mut split = line.split_whitespace();
                    let name = split.next().map(str::to_owned);
                    let account = split.next().map(DerivationAccount::from_str);
                    match (name, account, split.next()) {
                        (Some(name), Some(Ok(account)), None) => Some((name, account)),
                        (_, Some(Err(err)), _) => {
                            eprintln!(
                                "{} in `{}` line #{}: {}",
                                "Error".bright_red(),
                                path.display(),
                                index + 1,
                                err
                            );
                            None
                        }
                        _ => {
                            eprintln!(
                                "{} in `{}` line #{}: each line must contain account name and \
                                 descriptor separated by a whitespace",
                                "Error".bright_red(),
                                path.display(),
                                index + 1
                            );
                            None
                        }
                    }
                }
            })
            .collect();

        Some(index)
    }
}

#[derive(Debug, Display, Error, From)]
#[display(inner)]
pub enum Error {
    #[from(io::Error)]
    Io(IoError),

    #[from]
    StrictEncoding(strict_encoding::Error),

    #[from]
    PsbtEncoding(consensus::encode::Error),

    #[from]
    Miniscript(miniscript::Error),

    #[from]
    Derive(DeriveError),

    #[from]
    ResolveUtxo(UtxoResolverError),

    #[from]
    Electrum(electrum::Error),

    #[from]
    Yaml(serde_yaml::Error),

    #[from]
    PsbtBase58(PsbtParseError),

    #[from]
    PsbtConstruction(construct::Error),

    /// can't finalize PSBT data due to following problem(s):
    ///
    /// {0}
    #[display(doc_comments)]
    #[from]
    PsbtFinalization(VecDisplay<miniscript::psbt::Error, true, '-', '\n'>),

    /// unrecognized number of wildcards in the descriptor derive pattern
    #[display(doc_comments)]
    DescriptorDerivePattern,

    /// allowing tapret commitments with `--`
    TapretRequiresTaproot,

    /// error in extended key encoding: {0}
    #[from]
    #[display(doc_comments)]
    XkeyEncoding(slip132::Error),

    /// use of named accounts in wallet descriptor requires `--accounts-file`
    /// option
    #[display(doc_comments)]
    AccountsFileRequired,

    /// accounts file has no entry for `{0}` account used in wallet descriptor
    #[display(doc_comments)]
    UnknownNamedAccount(String),

    /// can't set proprietary key for PSBT {0}
    #[from]
    #[display(doc_comments)]
    PsbtProprietaryKey(ProprietaryKeyError),
}

// TODO: Move to amplify crate
#[derive(Debug, From)]
pub struct VecDisplay<T, const PREFIX: bool, const PREFIX_CHAR: char, const JOIN_CHAR: char>(
    Vec<T>,
)
where
    T: Display + Debug;

impl<T, const PREFIX: bool, const PREFIX_CHAR: char, const JOIN_CHAR: char> Display
    for VecDisplay<T, PREFIX, PREFIX_CHAR, JOIN_CHAR>
where
    T: Display + Debug,
{
    fn fmt(&self, f: &mut Formatter<'_>) -> fmt::Result {
        let len = self.0.len();
        for (index, el) in self.0.iter().enumerate() {
            if PREFIX {
                write!(f, "{} ", PREFIX_CHAR)?;
            }
            Display::fmt(el, f)?;
            if index < len - 1 {
                f.write_char(JOIN_CHAR)?;
            }
        }
        Ok(())
    }
}

trait ToStringStd {
    fn to_string_std(&self, bitcoin_core_fmt: bool) -> String;
}

impl ToStringStd for miniscript::Descriptor<DerivationAccount> {
    fn to_string_std(&self, bitcoin_core_fmt: bool) -> String {
        struct StrTranslator;
        impl Translator<DerivationAccount, String, Infallible> for StrTranslator {
            fn pk(&mut self, pk: &DerivationAccount) -> Result<String, Infallible> {
                Ok(format!("{:#}", pk))
            }

            miniscript::translate_hash_fail!(DerivationAccount, String, Infallible);
        }

        if bitcoin_core_fmt {
            self.translate_pk(&mut StrTranslator)
                .expect("infallible")
                .to_string()
        } else {
            self.to_string()
        }
    }
}

fn main() {
    let args = Args::parse();
    if let Err(err) = args.exec() {
        eprintln!("{}: {}\n", "Error".bright_red(), err);
    }
}<|MERGE_RESOLUTION|>--- conflicted
+++ resolved
@@ -448,15 +448,6 @@
         let descriptor: miniscript::Descriptor<DerivationAccount> =
             miniscript::Descriptor::strict_decode(file)?;
 
-        let network = match (
-            DescrTrait::<bitcoin::PublicKey>::network(&descriptor).expect("Network not found"),
-            regtest,
-        ) {
-            (network, false) => Ok(network),
-            (Network::Testnet | Network::Signet | Network::Regtest, true) => Ok(Network::Regtest),
-            (_, true) => Err(DeriveError::InconsistentKeyNetwork),
-        }?;
-
         println!(
             "{}\n{}\n",
             "\nWallet descriptor:".bright_white(),
@@ -467,17 +458,15 @@
             return Err(Error::DescriptorDerivePattern);
         }
         for index in skip..(skip + count) {
-<<<<<<< HEAD
-            let address = descriptor.address(&secp, [
-                UnhardenedIndex::from(u8::from(show_change)),
-=======
-            let script = DescrTrait::<bitcoin::PublicKey>::script_pubkey(&descriptor, &secp, &[
-                UnhardenedIndex::from(if show_change { 1u8 } else { 0u8 }),
->>>>>>> 05702f37
-                UnhardenedIndex::from(index),
-            ])?;
-            let address = Address::from_script(&script, network)
-                .expect("Incorrect scriptPubkey to represents address");
+            let address = descriptor.address(
+                &secp,
+                [
+                    UnhardenedIndex::from(u8::from(show_change)),
+                    UnhardenedIndex::from(index),
+                ],
+                regtest,
+            )?;
+
             println!("{:>6} {}", format!("#{}", index).dimmed(), address);
         }
 
@@ -490,22 +479,10 @@
         let secp = Secp256k1::new();
 
         let file = fs::File::open(path)?;
-<<<<<<< HEAD
         let descriptor: miniscript::Descriptor<DerivationAccount> =
             miniscript::Descriptor::strict_decode(file)?;
 
-        let network = descriptor.network()?;
-=======
-        let descriptor: Descriptor<DerivationAccount> = Descriptor::strict_decode(file)?;
-        let network = match (
-            DescrTrait::<bitcoin::PublicKey>::network(&descriptor).expect("Network not found"),
-            regtest,
-        ) {
-            (network, false) => Ok(network),
-            (Network::Testnet | Network::Signet | Network::Regtest, true) => Ok(Network::Regtest),
-            (_, true) => Err(DeriveError::InconsistentKeyNetwork),
-        }?;
->>>>>>> 05702f37
+        let network = descriptor.network(regtest)?;
         let client = self.electrum_client(network)?;
 
         println!(
@@ -654,7 +631,7 @@
         let file = fs::File::open(wallet_path)?;
         let descriptor: miniscript::Descriptor<DerivationAccount> =
             miniscript::Descriptor::strict_decode(file)?;
-        let network = descriptor.network()?;
+        let network = descriptor.network(false)?;
         let electrum_url = format!(
             "{}:{}",
             self.electrum_server,
